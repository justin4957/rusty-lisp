# Lisp Compiler

A next-generation Lisp-to-Rust compiler that combines Lisp's flexibility with Rust's performance and safety, designed for AI agent code manipulation and advanced metaprogramming.

## Vision

This project aims to create a powerful language that uniquely combines:

- **Lisp's Flexibility** - Full macro system and homoiconicity for dynamic code generation
- **Rust's Performance** - Zero-cost abstractions, memory safety, and native speed  
- **AI-First Design** - Code-as-data manipulation optimized for AI agents and automated refactoring
- **Modern Concurrency** - Built-in async/await, channels, and actor model support

### Key Differentiators

🔧 **Macro System** - Powerful compile-time code generation and DSL creation  
🤖 **AI Integration** - Direct AST manipulation for intelligent code analysis and transformation  
⚡ **Rust Integration** - Seamless interop with Rust's type system and concurrency primitives  
🚀 **Performance** - Compiles to efficient Rust code with minimal overhead

The result is a unique language perfect for AI agents, rapid prototyping, and systems where code-as-data manipulation provides significant advantages.

## Features

### Current Implementation
- **Complete Lisp Parser** - Handles atoms, lists, strings, numbers, booleans
- **Rust Code Generation** - Produces idiomatic Rust code
- **Built-in Operations** - Arithmetic, comparisons, conditionals
- **Variable Bindings** - `let` expressions with lexical scoping
- **Error Handling** - Comprehensive parsing and compilation error messages
- **Fast Compilation** - Direct compilation to native Rust code

### Macro System
- **Extended AST** - Full macro infrastructure with Quote, Unquote, Quasiquote, and Splice support ✅
- **Macro Definitions** - `defmacro` syntax parsing with parameter lists and `&rest` support ✅
- **Quote Family** - Complete quote/unquote/quasiquote/splice parsing (shorthand & longhand) ✅
- **Macro Expansion** - Complete macro expansion engine with parameter substitution and recursive expansion ✅
- **Hygienic Macros** - Automatic gensym-based hygiene prevents variable capture ✅
- **Pipeline Integration** - Macro expansion phase integrated into compilation pipeline ✅
- **Pattern Matching** - Advanced parameter patterns with `&rest` for variable-length arguments ✅
<<<<<<< HEAD
- **Error Handling** - Comprehensive error messages with actionable suggestions and context ✅
- **Code-as-Data** - Homoiconic design for AI agent manipulation

> 📍 **Status**: Phase 1.2 (Macro Expansion Engine) - Error handling ✅ complete. The macro system now features comprehensive error handling with clear, actionable error messages, context tracking, and proper `std::error::Error` trait implementation. See [GitHub Issues](https://github.com/justin4957/rusty-lisp/issues) for implementation progress.
=======
- **Recursion Control** - Configurable depth limits prevent infinite macro expansion loops ✅
- **Code-as-Data** - Homoiconic design for AI agent manipulation

> 📍 **Status**: Phase 1.2 (Macro Expansion Engine) - Recursive expansion ✅ complete. The macro system now features robust recursive expansion with configurable depth limits, preventing infinite expansion loops while supporting complex nested macro patterns. See [GitHub Issues](https://github.com/justin4957/rusty-lisp/issues) for implementation progress.
>>>>>>> cd777d12

## Quick Start

### Prerequisites

- Rust 1.60+ installed
- Cargo package manager

### Installation

```bash
git clone <repository-url>
cd lisp-compiler
cargo build --release
```

### Basic Usage

Create a Lisp file (`example.lisp`):
```lisp
(+ 1 2 3)
(* (+ 2 3) 4)
(if (> 10 5) "greater" "less")
```

Compile to Rust:
```bash
cargo run example.lisp > output.rs
```

Compile and run the generated Rust:
```bash
rustc output.rs -o program && ./program
```

## Language Reference

### Data Types

- **Numbers**: `42`, `3.14`, `-10`
- **Strings**: `"hello world"`, `"with\nnewlines"`
- **Booleans**: `true`, `false`
- **Nil**: `nil`
- **Symbols**: `x`, `my-var`, `+`

### Built-in Operations

#### Arithmetic
```lisp
(+ 1 2 3)        ; Addition: (1 + 2 + 3)
(- 10 3)         ; Subtraction: (10 - 3)
(* 4 5 2)        ; Multiplication: (4 * 5 * 2)
(/ 20 4)         ; Division: (20 / 4)
```

#### Comparison
```lisp
(= 5 5)          ; Equality: (5 == 5)
(< 3 7)          ; Less than: (3 < 7)
(> 8 2)          ; Greater than: (8 > 2)
(<= 4 4)         ; Less or equal: (4 <= 4)
(>= 9 5)         ; Greater or equal: (9 >= 5)
```

#### Conditionals
```lisp
(if (> x 0) 
    "positive" 
    "non-positive")
```

#### Lists
```lisp
(list 1 2 3)     ; Creates: vec![1, 2, 3]
```

### Variable Binding
```lisp
(let ((x 10) (y 20)) 
     (+ x y))
```

### Macro System
```lisp
; Simple macro with parameters
(defmacro double (x)
  `(* ,x 2))

; Macro call - automatically expanded during compilation
(double 5)  ; Expands to: (* 5 2)

; Nested macro expansion
(defmacro quadruple (x)
  `(double (double ,x)))

(quadruple 3)  ; Expands to: (* (* 3 2) 2)

; Macros with &rest parameters for variable arguments
(defmacro add-all (first &rest rest)
  `(+ ,first ,@rest))

(add-all 1 2 3 4 5)  ; Expands to: (+ 1 2 3 4 5)

; Complex example: when macro with multiple body expressions
(defmacro when (condition &rest body)
  `(if ,condition (progn ,@body) nil))

(when (> x 5)
  (print "big")
  (+ x 1))  ; Expands to: (if (> x 5) (progn (print "big") (+ x 1)) nil)

; Quote family - Both shorthand and longhand forms supported
'(+ 1 2 3)                    ; Quote shorthand
(quote (+ 1 2 3))            ; Quote longhand

`(+ ,x ,(* 2 3))             ; Quasiquote with unquote shorthand
(quasiquote (+ (unquote x) (unquote (* 2 3))))  ; Longhand

`(list ,@numbers)            ; Splice shorthand
(quasiquote (list (unquote-splicing numbers)))  ; Splice longhand
```

## Examples

### Basic Arithmetic
```lisp
; Input
(+ (* 2 3) (- 10 5))

; Generated Rust
println!("{:?}", ((2 * 3) + (10 - 5)));  // Output: 11
```

### Conditional Logic
```lisp
; Input
(if (>= 100 50) 
    (* 2 25) 
    (/ 100 4))

; Generated Rust
println!("{:?}", if (100 >= 50) { (2 * 25) } else { (100 / 4) });  // Output: 50
```

### Complex Expressions
```lisp
; Input
(let ((base 5) (height 10))
     (* 0.5 base height))

; Generated Rust
println!("{:?}", { let base = 5; let height = 10; (0.5 * base * height) });  // Output: 25
```

## Architecture

The compiler follows a traditional compilation pipeline with macro system extensions:

1. **AST** (`src/ast.rs`) - Core `LispExpr` enum supporting both basic Lisp types and macro constructs
2. **Lexer** (`src/lexer.rs`) - Tokenizes source code
3. **Parser** (`src/parser.rs`) - Builds Abstract Syntax Tree
4. **Macro Expander** (`src/macro_expander.rs`) - Expands macro calls with parameter substitution
5. **Compiler** (`src/compiler.rs`) - Generates Rust code from expanded AST
6. **CLI** (`src/main.rs`) - Command-line interface

### AST Structure
The `LispExpr` enum supports:
- **Basic Types**: Numbers, Strings, Symbols, Lists, Booleans, Nil
- **Macro System**: Macro definitions, macro calls, quote families (Quote, Quasiquote, Unquote, Splice)
- **Hygiene**: Gensym for unique symbol generation

### Current Pipeline
```
Source → Lexer → Parser → Macro Expander → Compiler → Rust Code
```

The macro expansion phase features:
- **Registration**: Captures macro definitions from `defmacro` forms
- **Pattern Matching**: Advanced parameter binding supporting:
  - Simple parameters: `(defmacro double (x) ...)`
  - &rest parameters: `(defmacro add-all (first &rest rest) ...)`
  - Multiple required + rest: `(defmacro foo (a b &rest others) ...)`
- **Parameter Substitution**: Replaces parameters in macro body with actual arguments
- **Recursive Expansion**: Automatically expands nested macro calls to arbitrary depth
  - Macros can call other macros (composition)
  - Supports self-recursive macros with depth limits
  - Configurable maximum expansion depth (default: 100)
  - Prevents infinite expansion loops with clear error messages
- **Hygiene**: Applies gensym-based renaming to prevent variable capture
<<<<<<< HEAD
- **Depth Limiting**: Prevents infinite recursion with configurable max depth (default: 100)
- **Error Handling**: Comprehensive, actionable error messages with:
  - Parameter count mismatches (with macro name and expected/actual counts)
  - Maximum depth exceeded (with macro name and depth limit)
  - Invalid parameter patterns (with pattern details and suggestions)
  - Malformed macro definitions (with clear explanations)
  - Context tracking for splice errors
  - Implementation of `std::error::Error` trait for proper error chaining
  - Helpful "Help:" sections with suggestions for fixing issues
  - Clone and PartialEq support for error testing
=======
- **Error Handling**: Comprehensive error messages for:
  - Parameter count mismatches
  - Undefined macros (passthrough as regular function calls)
  - Maximum depth exceeded
  - Invalid `&rest` patterns
>>>>>>> cd777d12

The integration ensures:
- Macro definitions are removed from the final output (return `Nil`)
- All macro calls are fully expanded before code generation
- Both basic and variadic macros work seamlessly
- Regular code passes through unchanged
- Pattern validation catches errors like `&rest` without a following parameter name

## Testing

Run the test suite:
```bash
cargo test
```

Run with verbose output:
```bash
cargo test -- --nocapture
```<|MERGE_RESOLUTION|>--- conflicted
+++ resolved
@@ -38,17 +38,12 @@
 - **Hygienic Macros** - Automatic gensym-based hygiene prevents variable capture ✅
 - **Pipeline Integration** - Macro expansion phase integrated into compilation pipeline ✅
 - **Pattern Matching** - Advanced parameter patterns with `&rest` for variable-length arguments ✅
-<<<<<<< HEAD
 - **Error Handling** - Comprehensive error messages with actionable suggestions and context ✅
-- **Code-as-Data** - Homoiconic design for AI agent manipulation
-
-> 📍 **Status**: Phase 1.2 (Macro Expansion Engine) - Error handling ✅ complete. The macro system now features comprehensive error handling with clear, actionable error messages, context tracking, and proper `std::error::Error` trait implementation. See [GitHub Issues](https://github.com/justin4957/rusty-lisp/issues) for implementation progress.
-=======
 - **Recursion Control** - Configurable depth limits prevent infinite macro expansion loops ✅
 - **Code-as-Data** - Homoiconic design for AI agent manipulation
 
 > 📍 **Status**: Phase 1.2 (Macro Expansion Engine) - Recursive expansion ✅ complete. The macro system now features robust recursive expansion with configurable depth limits, preventing infinite expansion loops while supporting complex nested macro patterns. See [GitHub Issues](https://github.com/justin4957/rusty-lisp/issues) for implementation progress.
->>>>>>> cd777d12
+
 
 ## Quick Start
 
@@ -238,7 +233,6 @@
   - Configurable maximum expansion depth (default: 100)
   - Prevents infinite expansion loops with clear error messages
 - **Hygiene**: Applies gensym-based renaming to prevent variable capture
-<<<<<<< HEAD
 - **Depth Limiting**: Prevents infinite recursion with configurable max depth (default: 100)
 - **Error Handling**: Comprehensive, actionable error messages with:
   - Parameter count mismatches (with macro name and expected/actual counts)
@@ -249,13 +243,6 @@
   - Implementation of `std::error::Error` trait for proper error chaining
   - Helpful "Help:" sections with suggestions for fixing issues
   - Clone and PartialEq support for error testing
-=======
-- **Error Handling**: Comprehensive error messages for:
-  - Parameter count mismatches
-  - Undefined macros (passthrough as regular function calls)
-  - Maximum depth exceeded
-  - Invalid `&rest` patterns
->>>>>>> cd777d12
 
 The integration ensures:
 - Macro definitions are removed from the final output (return `Nil`)
